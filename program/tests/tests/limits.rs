// SPDX-FileCopyrightText: 2021 Chorus One AG
// SPDX-License-Identifier: GPL-3.0

//! This test confirms the limits of our system.
//!
//! If the tests in here start to fail, we probably need to update the test
//! expectations; there is no "right" answer, but we would like to know what
//! how many accounts Solido can handle.

use testlib::solido_context::{Context, StakeDeposit, ValidatorAccounts};

use lido::token::Lamports;

use solana_program_test::tokio;

/// Test how many stake accounts per validator we can support.
///
/// This test is mostly for informational purposes, if it fails, adjust the
/// expected `max_accounts` below. We do need at least ~3 stake accounts per
/// validator (one activating, one active but unmergeable due to a Solana bug,
/// and one active and mergeable).
#[tokio::test]
async fn test_withdraw_inactive_stake_max_accounts() {
    let mut context = Context::new_with_maintainer().await;
    let validator = context.add_validator().await;

    // The maximum number of stake accounts per validator that we can support,
    // before WithdrawInactiveStake fails.
<<<<<<< HEAD
    let max_accounts = 8;
=======
    let max_accounts = 10;
>>>>>>> 6f99df1e

    for i in 0..=max_accounts {
        let amount = Lamports(2_000_000_000);
        context.deposit(amount).await;
        let stake_account = context
            .stake_deposit(validator.vote_account, StakeDeposit::Append, amount)
            .await;

        // Put some additional SOL in the stake account, so `WithdrawInactiveStake`
        // has something to withdraw. This consumes more compute units than a
        // no-op update, so we actually test the worst case.
        context.fund(stake_account, Lamports(100_000)).await;

        let result = context
            .try_withdraw_inactive_stake(validator.vote_account)
            .await;

        if i < max_accounts {
            assert!(
                result.is_ok(),
                "WithdrawInactiveStake should succeed with {} out of max {} stake accounts.",
                i + 1,
                max_accounts,
            );
        } else {
            // One more account should fail. At the time of writing, it fails
            // because it runs into the compute unit limit.
            assert!(result.is_err());
        }
    }
}

#[tokio::test]
async fn test_max_validators_maintainers() {
    let mut context = Context::new_with_maintainer().await;

    // The maximum number of validators that we can support, before Deposit or
    // StakeDeposit fails.
    let max_validators: u32 = 82;

    let mut validator: Option<ValidatorAccounts> = None;
    for i in 0..max_validators {
        context
            .memo(&format!("Adding maintainer and validator {}.", i + 1))
            .await;

        // Initially expect every validator to be a maintainer as well, so let's
        // add a maintainer for every validator. We set this to be the context's
        // maintainer that is used to sign `stake_deposit`. We use a linear
        // search, so the later maintainers are slightly more expensive to check.
        let maintainer = context.add_maintainer().await;
        context.maintainer = Some(maintainer);

        validator = Some(context.add_validator().await);
    }

    // take out of the loop to reduce the time to wait
    if let Some(validator) = validator {
        let amount = Lamports(2_000_000_000);
        context.deposit(amount).await;
        context
            .stake_deposit(validator.vote_account, StakeDeposit::Append, amount)
            .await;
        context
            .unstake(validator.vote_account, Lamports(1_000_000_000))
            .await;
        // If we get here, then none of the transactions failed.
    }
}<|MERGE_RESOLUTION|>--- conflicted
+++ resolved
@@ -26,11 +26,7 @@
 
     // The maximum number of stake accounts per validator that we can support,
     // before WithdrawInactiveStake fails.
-<<<<<<< HEAD
-    let max_accounts = 8;
-=======
-    let max_accounts = 10;
->>>>>>> 6f99df1e
+    let max_accounts = 9;
 
     for i in 0..=max_accounts {
         let amount = Lamports(2_000_000_000);
