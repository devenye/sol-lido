// SPDX-FileCopyrightText: 2021 Chorus One AG
// SPDX-License-Identifier: GPL-3.0

//! State transition types

use std::ops::Range;

use serde::Serialize;

use borsh::{BorshDeserialize, BorshSchema, BorshSerialize};
use solana_program::borsh::get_instance_packed_len;
use solana_program::clock::Clock;
use solana_program::{
    account_info::AccountInfo, clock::Epoch, entrypoint::ProgramResult, msg,
    program_error::ProgramError, program_pack::Pack, pubkey::Pubkey, rent::Rent, sysvar::Sysvar,
};
use spl_token::state::Mint;

use crate::error::LidoError;
use crate::logic::get_reserve_available_balance;
use crate::metrics::Metrics;
use crate::token::{self, Lamports, Rational, StLamports};
use crate::util::serialize_b58;
use crate::{
    account_map::{AccountMap, AccountSet, EntryConstantSize, PubkeyAndEntry},
    MINIMUM_STAKE_ACCOUNT_BALANCE, MINT_AUTHORITY, RESERVE_ACCOUNT, STAKE_AUTHORITY,
};
use crate::{REWARDS_WITHDRAW_AUTHORITY, VALIDATOR_STAKE_ACCOUNT, VALIDATOR_UNSTAKE_ACCOUNT};

pub const LIDO_VERSION: u8 = 0;

/// Size of a serialized `Lido` struct excluding validators and maintainers.
///
/// To update this, run the tests and replace the value here with the test output.
pub const LIDO_CONSTANT_SIZE: usize = 357;
pub const VALIDATOR_CONSTANT_SIZE: usize = 89;

pub type Validators = AccountMap<Validator>;

impl Validators {
    pub fn iter_active(&self) -> impl Iterator<Item = &Validator> {
        self.iter_entries().filter(|&v| v.active)
    }
}
pub type Maintainers = AccountSet;

impl EntryConstantSize for Validator {
    const SIZE: usize = VALIDATOR_CONSTANT_SIZE;
}

impl EntryConstantSize for () {
    const SIZE: usize = 0;
}

/// The exchange rate used for deposits and rewards distribution.
///
/// The exchange rate of SOL to stSOL is determined by the SOL balance of
/// Solido, and the total stSOL supply: every stSOL represents a share of
/// ownership of the SOL pool.
///
/// Deposits do not change the exchange rate: we mint new stSOL proportional to
/// the amount deposited, to keep the exchange rate constant. However, rewards
/// *do* change the exchange rate. This is how rewards get distributed to stSOL
/// holders without any transactions: their stSOL will be worth more SOL.
///
/// Let's call an increase of the SOL balance that mints a proportional amount
/// of stSOL a *deposit*, and an increase of the SOL balance that does not mint
/// any stSOL a *donation*. The ordering of donations relative to one another is
/// not relevant, and the order of deposits relative to one another is not
/// relevant either. But the order of deposits relative to donations is: if you
/// deposit before a donation, you get more stSOL than when you deposit after.
/// If you deposit before, you benefit from the reward, if you deposit after,
/// you do not. In formal terms, *deposit and and donate do not commute*.
///
/// This presents a problem if we want to do rewards distribution in multiple
/// steps (one step per validator). Reward distribution is a combination of a
/// donation (the observed rewards minus fees), and a deposit (the fees, which
/// get paid as stSOL). Because deposit and donate do not commute, different
/// orders of observing validator rewards would lead to different outcomes. We
/// don't want that.
///
/// To resolve this, we use a fixed exchange rate, and update it once per epoch.
/// This means that a donation no longer changes the exchange rate (not
/// instantly at least). That means that we can observe validator rewards in any
/// order we like. A different way of thinking about this, is that by fixing
/// the exchange rate for the duration of the epoch, all the different ways of
/// ordering donations and deposits have the same outcome, so every sequence of
/// deposits and donations is equivalent to one where they all happen
/// simultaneously at the start of the epoch. Time within an epoch ceases to
/// exist, the only thing relevant is the epoch.
///
/// When we update the exchange rate, we set the values to the balance that we
/// inferred by tracking all changes. This does not include any external
/// modifications (validation rewards paid into stake accounts) that were not
/// yet observed at the time of the update.
///
/// When we observe the actual validator balance in `WithdrawInactiveStake`, the
/// difference between the tracked balance and the observed balance, is a
/// donation that will be returned to the reserve account.
///
/// We collect the rewards accumulated by a validator with the
/// `CollectValidatorFee` instruction. This function distributes the accrued
/// rewards paid to the Solido program (as we enforce that 100% of the fees goes
/// to the Solido program).
///
/// `CollectValidatorFee` is blocked in a given epoch, until we update the
/// exchange rate in that epoch. Validation rewards are distributed at the start
/// of the epoch. This means that in epoch `i`:
///
/// 1. `UpdateExchangeRate` updates the exchange rate to what it was at the end
///    of epoch `i - 1`.
/// 2. `CollectValidatorFee` runs for every validator, and observes the
///    rewards. Deposits (including those for fees) in epoch `i` therefore use
///    the exchange rate at the end of epoch `i - 1`, so deposits in epoch `i`
///    do not benefit from rewards received in epoch `i`.
/// 3. Epoch `i + 1` starts, and validation rewards are paid into validator's
/// vote accounts.
/// 4. `UpdateExchangeRate` updates the exchange rate to what it was at the end
///    of epoch `i`. Everybody who deposited in epoch `i` (users, as well as fee
///    recipients) now benefit from the validation rewards received in epoch `i`.
/// 5. Etc.
#[repr(C)]
#[derive(
    Clone, Debug, Default, BorshDeserialize, BorshSerialize, BorshSchema, Eq, PartialEq, Serialize,
)]
pub struct ExchangeRate {
    /// The epoch in which we last called `UpdateExchangeRate`.
    pub computed_in_epoch: Epoch,

    /// The amount of stSOL that existed at that time.
    pub st_sol_supply: StLamports,

    /// The amount of SOL we managed at that time, according to our internal
    /// bookkeeping, so excluding the validation rewards paid at the start of
    /// epoch `computed_in_epoch`.
    pub sol_balance: Lamports,
}

impl ExchangeRate {
    /// Convert SOL to stSOL.
    pub fn exchange_sol(&self, amount: Lamports) -> token::Result<StLamports> {
        // The exchange rate starts out at 1:1, if there are no deposits yet.
        // If we minted stSOL but there is no SOL, then also assume a 1:1 rate.
        if self.st_sol_supply == StLamports(0) || self.sol_balance == Lamports(0) {
            return Ok(StLamports(amount.0));
        }

        let rate = Rational {
            numerator: self.st_sol_supply.0,
            denominator: self.sol_balance.0,
        };

        // The result is in Lamports, because the type system considers Rational
        // dimensionless, but in this case `rate` has dimensions stSOL/SOL, so
        // we need to re-wrap the result in the right type.
        (amount * rate).map(|x| StLamports(x.0))
    }

    /// Convert stSOL to SOL.
    pub fn exchange_st_sol(&self, amount: StLamports) -> Result<Lamports, LidoError> {
        // If there is no stSOL in existence, it cannot be exchanged.
        if self.st_sol_supply == StLamports(0) {
            msg!("Cannot exchange stSOL for SOL, because no stSTOL has been minted.");
            return Err(LidoError::InvalidAmount);
        }

        let rate = Rational {
            numerator: self.sol_balance.0,
            denominator: self.st_sol_supply.0,
        };

        // The result is in StLamports, because the type system considers Rational
        // dimensionless, but in this case `rate` has dimensions SOL/stSOL, so
        // we need to re-wrap the result in the right type.
        Ok((amount * rate).map(|x| Lamports(x.0))?)
    }
}

#[repr(C)]
#[derive(
    Clone, Debug, Default, BorshDeserialize, BorshSerialize, BorshSchema, Eq, PartialEq, Serialize,
)]
pub struct Lido {
    /// Version number for the Lido
    pub lido_version: u8,

    /// Manager of the Lido program, able to execute administrative functions
    #[serde(serialize_with = "serialize_b58")]
    pub manager: Pubkey,

    /// The SPL Token mint address for stSOL.
    #[serde(serialize_with = "serialize_b58")]
    pub st_sol_mint: Pubkey,

    /// Exchange rate to use when depositing.
    pub exchange_rate: ExchangeRate,

    /// Bump seeds for signing messages on behalf of the authority
    pub sol_reserve_account_bump_seed: u8,
    pub stake_authority_bump_seed: u8,
    pub mint_authority_bump_seed: u8,
    pub rewards_withdraw_authority_bump_seed: u8,

    /// How rewards are distributed.
    pub reward_distribution: RewardDistribution,

    /// Accounts of the fee recipients.
    pub fee_recipients: FeeRecipients,

    /// Metrics for informational purposes.
    ///
    /// Metrics are only written to, no program logic should depend on these values.
    /// An off-chain program can load a snapshot of the `Lido` struct, and expose
    /// these metrics.
    pub metrics: Metrics,

    /// Map of enrolled validators, maps their vote account to `Validator` details.
    pub validators: Validators,

    /// The set of maintainers.
    ///
    /// Maintainers are granted low security risk privileges. Maintainers are
    /// expected to run the maintenance daemon, that invokes the maintenance
    /// operations. These are gated on the signer being present in this set.
    /// In the future we plan to make maintenance operations callable by anybody.
    pub maintainers: Maintainers,
}

impl Lido {
    /// Calculates the total size of Lido given two variables: `max_validators`
    /// and `max_maintainers`, the maximum number of maintainers and validators,
    /// respectively. It creates default structures for both and sum its sizes
    /// with Lido's constant size.
    pub fn calculate_size(max_validators: u32, max_maintainers: u32) -> usize {
        let lido_instance = Lido {
            validators: Validators::new_fill_default(max_validators),
            maintainers: Maintainers::new_fill_default(max_maintainers),
            ..Default::default()
        };
        get_instance_packed_len(&lido_instance).unwrap()
    }

    /// Confirm that the given account is Solido's stSOL mint.
    pub fn check_mint_is_st_sol_mint(&self, mint_account_info: &AccountInfo) -> ProgramResult {
        if &self.st_sol_mint != mint_account_info.key {
            msg!(
                "Expected to find our stSOL mint ({}), but got {} instead.",
                self.st_sol_mint,
                mint_account_info.key
            );
            return Err(LidoError::InvalidStSolAccount.into());
        }
        Ok(())
    }

    /// Confirm that the given account is an SPL token account with our stSOL mint as mint.
    pub fn check_is_st_sol_account(&self, token_account_info: &AccountInfo) -> ProgramResult {
        let token_account =
            match spl_token::state::Account::unpack_from_slice(&token_account_info.data.borrow()) {
                Ok(account) => account,
                Err(..) => {
                    msg!(
                        "Expected an SPL token account at {}.",
                        token_account_info.key
                    );
                    return Err(LidoError::InvalidStSolAccount.into());
                }
            };

        if token_account.mint != self.st_sol_mint {
            msg!(
                "Expected mint of {} to be our stSOL mint ({}), but found {}.",
                token_account_info.key,
                self.st_sol_mint,
                token_account.mint,
            );
            return Err(LidoError::InvalidFeeRecipient.into());
        }
        Ok(())
    }

    /// Checks if the passed manager is the same as the one stored in the state
    pub fn check_manager(&self, manager: &AccountInfo) -> ProgramResult {
        if &self.manager != manager.key {
            msg!("Invalid manager, not the same as the one stored in state");
            return Err(LidoError::InvalidManager.into());
        }
        Ok(())
    }

    /// Checks if the passed maintainer belong to the list of maintainers
    pub fn check_maintainer(&self, maintainer: &AccountInfo) -> ProgramResult {
        if !&self.maintainers.entries.contains(&PubkeyAndEntry {
            pubkey: *maintainer.key,
            entry: (),
        }) {
            msg!(
                "Invalid maintainer, account {} is not present in the maintainers list.",
                maintainer.key
            );

            return Err(LidoError::InvalidMaintainer.into());
        }
        Ok(())
    }

    /// Check if the passed treasury fee account is the one configured.
    ///
    /// Also confirm that the recipient is still an stSOL account.
    pub fn check_treasury_fee_st_sol_account(&self, st_sol_account: &AccountInfo) -> ProgramResult {
        if &self.fee_recipients.treasury_account != st_sol_account.key {
            msg!("Invalid treasury fee stSOL account, not the same as the one stored in state.");
            return Err(LidoError::InvalidFeeRecipient.into());
        }
        self.check_is_st_sol_account(st_sol_account)
    }

    /// Check if the passed developer fee account is the one configured.
    ///
    /// Also confirm that the recipient is still an stSOL account.
    pub fn check_developer_fee_st_sol_account(
        &self,
        st_sol_account: &AccountInfo,
    ) -> ProgramResult {
        if &self.fee_recipients.developer_account != st_sol_account.key {
            msg!("Invalid developer fee stSOL account, not the same as the one stored in state.");
            return Err(LidoError::InvalidFeeRecipient.into());
        }
        self.check_is_st_sol_account(st_sol_account)
    }

    /// Return the address of the reserve account, the account where SOL gets
    /// deposited into.
    pub fn get_reserve_account(
        &self,
        program_id: &Pubkey,
        solido_address: &Pubkey,
    ) -> Result<Pubkey, ProgramError> {
        Pubkey::create_program_address(
            &[
                &solido_address.to_bytes()[..],
                RESERVE_ACCOUNT,
                &[self.sol_reserve_account_bump_seed],
            ],
            program_id,
        )
        .map_err(|_| LidoError::InvalidReserveAccount.into())
    }

    /// Confirm that the reserve account belongs to this Lido instance, return
    /// the reserve address.
    pub fn check_reserve_account(
        &self,
        program_id: &Pubkey,
        solido_address: &Pubkey,
        reserve_account_info: &AccountInfo,
    ) -> Result<Pubkey, ProgramError> {
        let reserve_id = self.get_reserve_account(program_id, solido_address)?;
        if reserve_id != *reserve_account_info.key {
            msg!("Invalid reserve account");
            return Err(LidoError::InvalidReserveAccount.into());
        }
        Ok(reserve_id)
    }

    /// Return the address of the stake authority, the program-derived address
    /// that can sign staking instructions.
    pub fn get_stake_authority(
        &self,
        program_id: &Pubkey,
        solido_address: &Pubkey,
    ) -> Result<Pubkey, ProgramError> {
        Pubkey::create_program_address(
            &[
                &solido_address.to_bytes()[..],
                STAKE_AUTHORITY,
                &[self.stake_authority_bump_seed],
            ],
            program_id,
        )
        .map_err(|_| ProgramError::InvalidSeeds)
    }

    /// Confirm that the stake authority belongs to this Lido instance, return
    /// the stake authority address.
    pub fn check_stake_authority(
        &self,
        program_id: &Pubkey,
        solido_address: &Pubkey,
        stake_authority_account_info: &AccountInfo,
    ) -> Result<Pubkey, ProgramError> {
        let authority = self.get_stake_authority(program_id, solido_address)?;
        if &authority != stake_authority_account_info.key {
            msg!(
                "Invalid stake authority, expected {} but got {}.",
                authority,
                stake_authority_account_info.key
            );
            return Err(LidoError::InvalidStakeAuthority.into());
        }
        Ok(authority)
    }

    /// Return the address of the rewards withdraw authority, the
    /// program-derived address that can sign on behalf of vote accounts.
    pub fn get_rewards_withdraw_authority(
        &self,
        program_id: &Pubkey,
        solido_address: &Pubkey,
    ) -> Result<Pubkey, ProgramError> {
        Pubkey::create_program_address(
            &[
                &solido_address.to_bytes()[..],
                REWARDS_WITHDRAW_AUTHORITY,
                &[self.rewards_withdraw_authority_bump_seed],
            ],
            program_id,
        )
        .map_err(|_| ProgramError::InvalidSeeds)
    }

    /// Confirm that the rewards withdraw authority belongs to this Lido
    /// instance, return the rewards authority address.
    pub fn check_rewards_withdraw_authority(
        &self,
        program_id: &Pubkey,
        solido_address: &Pubkey,
        rewards_withdraw_authority_account_info: &AccountInfo,
    ) -> Result<Pubkey, ProgramError> {
        let authority = self.get_rewards_withdraw_authority(program_id, solido_address)?;
        if &authority != rewards_withdraw_authority_account_info.key {
            msg!(
                "Invalid rewards withdraw authority, expected {} but got {}.",
                authority,
                rewards_withdraw_authority_account_info.key
            );
            return Err(LidoError::InvalidRewardsWithdrawAuthority.into());
        }
        Ok(authority)
    }

    pub fn get_mint_authority(
        &self,
        program_id: &Pubkey,
        solido_address: &Pubkey,
    ) -> Result<Pubkey, ProgramError> {
        Pubkey::create_program_address(
            &[
                &solido_address.to_bytes()[..],
                MINT_AUTHORITY,
                &[self.mint_authority_bump_seed],
            ],
            program_id,
        )
        .map_err(|_| ProgramError::InvalidSeeds)
    }

    /// Confirm that the amount to stake is more than the minimum stake amount,
    /// and that we have sufficient SOL in the reserve.
    pub fn check_can_stake_amount(
        &self,
        reserve: &AccountInfo,
        sysvar_rent: &AccountInfo,
        amount: Lamports,
    ) -> Result<(), ProgramError> {
        if amount < MINIMUM_STAKE_ACCOUNT_BALANCE {
            msg!("Trying to stake less than the minimum stake account balance.");
            msg!(
                "Need as least {} but got {}.",
                MINIMUM_STAKE_ACCOUNT_BALANCE,
                amount
            );
            return Err(LidoError::InvalidAmount.into());
        }

        let rent: Rent = Rent::from_account_info(sysvar_rent)?;

        let available_reserve_amount = get_reserve_available_balance(&rent, reserve)?;
        if amount > available_reserve_amount {
            msg!(
                "The requested amount {} is greater than the available amount {}, \
                considering rent-exemption",
                amount,
                available_reserve_amount
            );
            return Err(LidoError::AmountExceedsReserve.into());
        }

        Ok(())
    }

    /// Confirm that `stake_account` is the account at the given seed for the validator.
    ///
    /// Returns the bump seed for the derived address.
    pub fn check_stake_account(
        program_id: &Pubkey,
        solido_address: &Pubkey,
        validator: &PubkeyAndEntry<Validator>,
        stake_account_seed: u64,
        stake_account: &AccountInfo,
        authority: &[u8],
    ) -> Result<u8, ProgramError> {
        let (stake_addr, stake_addr_bump_seed) = validator
            .find_stake_account_address_with_authority(
                program_id,
                solido_address,
                authority,
                stake_account_seed,
            );
        if &stake_addr != stake_account.key {
            msg!(
                "The derived stake address for seed {} is {}, \
                but the instruction received {} instead.",
                stake_account_seed,
                stake_addr,
                stake_account.key,
            );
            msg!(
                "Note: this can happen during normal operation when instructions \
                race, and one updates the validator's seeds before the other executes."
            );
            return Err(LidoError::InvalidStakeAccount.into());
        }
        Ok(stake_addr_bump_seed)
    }

    pub fn save(&self, account: &AccountInfo) -> ProgramResult {
        // NOTE: If you ended up here because the tests are failing because the
        // runtime complained that an account's size was modified by a program
        // that wasn't its owner, double check that the name passed to
        // ProgramTest matches the name of the crate.
        BorshSerialize::serialize(self, &mut *account.data.borrow_mut())?;
        Ok(())
    }

    /// Compute the total amount of SOL managed by this instance.
    ///
    /// This includes staked as well as non-staked SOL. It excludes SOL in the
    /// reserve that effectively locked because it is needed to keep the reserve
    /// rent-exempt.
    ///
    /// The computation is based on the amount of SOL per validator that we track
    /// ourselves, so if there are any unobserved rewards in the stake accounts,
    /// these will not be included.
    pub fn get_sol_balance(
        &self,
        rent: &Rent,
        reserve: &AccountInfo,
    ) -> Result<Lamports, LidoError> {
        let effective_reserve_balance = get_reserve_available_balance(rent, reserve)?;

        // The remaining SOL managed is all in stake accounts.
        let validator_balance: token::Result<Lamports> = self
            .validators
            .iter_entries()
            .map(|v| v.stake_accounts_balance)
            .sum();

        let result = validator_balance.and_then(|s| s + effective_reserve_balance)?;

        Ok(result)
    }

    /// Return the total amount of stSOL in existence.
    ///
    /// The total is the amount minted so far, plus any unminted rewards that validators
    /// are entitled to, but haven’t claimed yet.
    pub fn get_st_sol_supply(&self, st_sol_mint: &AccountInfo) -> Result<StLamports, ProgramError> {
        self.check_mint_is_st_sol_mint(st_sol_mint)?;

        let st_sol_mint = Mint::unpack_from_slice(&st_sol_mint.data.borrow())?;
        let minted_supply = StLamports(st_sol_mint.supply);

        let credit: token::Result<StLamports> =
            self.validators.iter_entries().map(|v| v.fee_credit).sum();

        let result = credit.and_then(|s| s + minted_supply)?;

        Ok(result)
    }

    pub fn check_exchange_rate_last_epoch(
        &self,
        clock: &Clock,
        method: &str,
    ) -> Result<(), LidoError> {
        if self.exchange_rate.computed_in_epoch < clock.epoch {
            msg!(
                "The exchange rate is outdated, it was last computed in epoch {}, \
                but now it is epoch {}.",
                self.exchange_rate.computed_in_epoch,
                clock.epoch,
            );
            msg!("Please call UpdateExchangeRate before calling {}.", method);
            return Err(LidoError::ExchangeRateNotUpdatedInThisEpoch);
        }
        Ok(())
    }
}

#[repr(C)]
#[derive(Clone, Debug, Eq, PartialEq, BorshDeserialize, BorshSerialize, BorshSchema, Serialize)]
pub struct Validator {
    /// Fees in stSOL that the validator is entitled too, but hasn't claimed yet.
    pub fee_credit: StLamports,

    /// SPL token account denominated in stSOL to transfer fees to when claiming them.
    #[serde(serialize_with = "serialize_b58")]
    pub fee_address: Pubkey,

    /// Seeds for active stake accounts.
    pub stake_seeds: SeedRange,
    /// Seeds for inactive stake accounts.
    pub unstake_seeds: SeedRange,

<<<<<<< HEAD
    /// Sum of the balances of the stake accounts.
=======
    /// Sum of the balances of the stake accounts and unstake accounts.
>>>>>>> 80875cd2
    pub stake_accounts_balance: Lamports,

    /// Sum of the balances of the unstake accounts.
    pub unstake_accounts_balance: Lamports,

    /// Controls if a validator is allowed to have new stake deposits.
    /// When removing a validator, this flag should be set to `false`.
    pub active: bool,
}

#[repr(C)]
#[derive(
    Clone, Debug, Default, Eq, PartialEq, BorshDeserialize, BorshSerialize, BorshSchema, Serialize,
)]
pub struct SeedRange {
    /// Start (inclusive) of the seed range for stake accounts.
    ///
    /// When we stake deposited SOL, we take it out of the reserve account, and
    /// transfer it to a stake account. The stake account address is a derived
    /// address derived from a.o. the validator address, and a seed. After
    /// creation, it takes one or more epochs for the stake to become fully
    /// activated. While stake is activating, we may want to activate additional
    /// stake, so we need a new stake account. Therefore we have a range of
    /// seeds. When we need a new stake account, we bump `end`. When the account
    /// with seed `begin` is 100% active, we deposit that stake account into the
    /// pool and bump `begin`. Accounts are not reused.
    ///
    /// The program enforces that creating new stake accounts is only allowed at
    /// the `end` seed, and depositing active stake is only allowed from the
    /// `begin` seed. This ensures that maintainers don’t race and accidentally
    /// stake more to this validator than intended. If the seed has changed
    /// since the instruction was created, the transaction fails.
    ///
    /// When we unstake SOL, we follow an analogous symmetric mechanism. We
    /// split the validator's stake in two, and retrieve the funds of the second
    /// to the reserve account where it can be re-staked.
    pub begin: u64,

    /// End (exclusive) of the seed range for stake accounts.
    pub end: u64,
}

impl IntoIterator for &SeedRange {
    type Item = u64;
    type IntoIter = Range<u64>;

    fn into_iter(self) -> Self::IntoIter {
        Range {
            start: self.begin,
            end: self.end,
        }
    }
}

impl Validator {
    pub fn new(fee_address: Pubkey) -> Validator {
        Validator {
            fee_address,
            ..Default::default()
        }
    }
}

impl Default for Validator {
    fn default() -> Self {
        Validator {
            fee_address: Pubkey::default(),
            fee_credit: StLamports(0),
            stake_seeds: SeedRange { begin: 0, end: 0 },
            unstake_seeds: SeedRange { begin: 0, end: 0 },
            stake_accounts_balance: Lamports(0),
            unstake_accounts_balance: Lamports(0),
            active: true,
        }
    }
}

impl Validator {
    pub fn has_stake_accounts(&self) -> bool {
        self.stake_seeds.begin != self.stake_seeds.end
    }

    pub fn check_can_be_removed(&self) -> Result<(), LidoError> {
        if self.active {
            msg!("Refusing to remove validator because it is still active, deactivate it first.");
            return Err(LidoError::ValidatorIsStillActive);
        }
        if self.fee_credit != StLamports(0) {
            msg!(
                "Validator still has tokens to claim. Reclaim tokens before removing the validator"
            );
            return Err(LidoError::ValidatorHasUnclaimedCredit);
        }
        if self.has_stake_accounts() {
            msg!("Refusing to remove validator because it still has stake accounts, unstake them first.");
            return Err(LidoError::ValidatorShouldHaveNoStakeAccounts);
        }
        // If not, this is a bug.
        assert_eq!(self.stake_accounts_balance, Lamports(0));
        Ok(())
    }
}

impl PubkeyAndEntry<Validator> {
    pub fn find_stake_account_address_with_authority(
        &self,
        program_id: &Pubkey,
        solido_account: &Pubkey,
        authority: &[u8],
        seed: u64,
    ) -> (Pubkey, u8) {
        let seeds = [
            &solido_account.to_bytes(),
            &self.pubkey.to_bytes(),
            authority,
            &seed.to_le_bytes()[..],
        ];
        Pubkey::find_program_address(&seeds, program_id)
    }

    pub fn find_stake_account_address(
        &self,
        program_id: &Pubkey,
        solido_account: &Pubkey,
        seed: u64,
    ) -> (Pubkey, u8) {
        self.find_stake_account_address_with_authority(
            program_id,
            solido_account,
            VALIDATOR_STAKE_ACCOUNT,
            seed,
        )
    }

    pub fn find_unstake_account_address(
        &self,
        program_id: &Pubkey,
        solido_account: &Pubkey,
        seed: u64,
    ) -> (Pubkey, u8) {
        self.find_stake_account_address_with_authority(
            program_id,
            solido_account,
            VALIDATOR_UNSTAKE_ACCOUNT,
            seed,
        )
    }
}

/// Determines how rewards are split up among these parties, represented as the
/// number of parts of the total. For example, if each party has 1 part, then
/// they all get an equal share of the reward.
#[derive(
    Clone, Default, Debug, Eq, PartialEq, BorshSerialize, BorshDeserialize, BorshSchema, Serialize,
)]
pub struct RewardDistribution {
    pub treasury_fee: u32,
    pub validation_fee: u32,
    pub developer_fee: u32,
    pub st_sol_appreciation: u32,
}

/// Specifies the fee recipients, accounts that should be created by Lido's minter
#[derive(
    Clone, Default, Debug, Eq, PartialEq, BorshSerialize, BorshDeserialize, BorshSchema, Serialize,
)]
pub struct FeeRecipients {
    #[serde(serialize_with = "serialize_b58")]
    pub treasury_account: Pubkey,
    #[serde(serialize_with = "serialize_b58")]
    pub developer_account: Pubkey,
}

impl RewardDistribution {
    pub fn sum(&self) -> u64 {
        // These adds don't overflow because we widen from u32 to u64 first.
        self.treasury_fee as u64
            + self.validation_fee as u64
            + self.developer_fee as u64
            + self.st_sol_appreciation as u64
    }

    pub fn treasury_fraction(&self) -> Rational {
        Rational {
            numerator: self.treasury_fee as u64,
            denominator: self.sum(),
        }
    }

    pub fn validation_fraction(&self) -> Rational {
        Rational {
            numerator: self.validation_fee as u64,
            denominator: self.sum(),
        }
    }

    pub fn developer_fraction(&self) -> Rational {
        Rational {
            numerator: self.developer_fee as u64,
            denominator: self.sum(),
        }
    }

    /// Split the reward according to the distribution defined in this instance.
    ///
    /// Fees are all rounded down, and the remainder goes to stSOL appreciation.
    /// This means that the outputs may not sum to the input, even when
    /// `st_sol_appreciation` is 0.
    ///
    /// Returns the fee amounts in SOL. stSOL should be minted for those when
    /// they get distributed. This acts like a deposit: it is like the fee
    /// recipients received their fee in SOL outside of Solido, and then
    /// deposited it. The remaining SOL, which is not taken as a fee, acts as a
    /// donation to the pool, and makes the SOL value of stSOL go up. It is not
    /// included in the output, as nothing needs to be done to handle it.
    pub fn split_reward(&self, amount: Lamports, num_validators: u64) -> token::Result<Fees> {
        use std::ops::Add;

        let treasury_amount = (amount * self.treasury_fraction())?;
        let developer_amount = (amount * self.developer_fraction())?;

        // The actual amount that goes to validation can be a tiny bit lower
        // than the target amount, when the number of validators does not divide
        // the target amount. The loss is at most `num_validators` Lamports.
        let validation_amount = (amount * self.validation_fraction())?;
        let reward_per_validator = (validation_amount / num_validators)?;

        // Sanity check: We should not produce more fees than we had to split in
        // the first place.
        let total_fees = Lamports(0)
            .add(treasury_amount)?
            .add(developer_amount)?
            .add((reward_per_validator * num_validators)?)?;
        assert!(total_fees <= amount);

        let st_sol_appreciation_amount = (amount - total_fees)?;

        let result = Fees {
            treasury_amount,
            reward_per_validator,
            developer_amount,
            st_sol_appreciation_amount,
        };

        Ok(result)
    }
}

/// The result of [`RewardDistribution::split_reward`].
///
/// It contains only the fees. The amount that goes to stSOL value appreciation
/// is implicitly the remainder.
#[derive(Debug, PartialEq, Eq)]
pub struct Fees {
    pub treasury_amount: Lamports,
    pub reward_per_validator: Lamports,
    pub developer_amount: Lamports,

    /// Remainder of the reward.
    ///
    /// This is not a fee, and it is not paid out explicitly, but when summed
    /// with the other fields in this struct, that totals the input amount.
    pub st_sol_appreciation_amount: Lamports,
}

#[cfg(test)]
mod test_lido {
    use super::*;
    use solana_program::program_error::ProgramError;

    #[test]
    fn test_account_map_required_bytes_relates_to_maximum_entries() {
        for buffer_size in 0..8_000 {
            let max_entries = Validators::maximum_entries(buffer_size);
            let needed_size = Validators::required_bytes(max_entries);
            assert!(
                needed_size <= buffer_size || max_entries == 0,
                "Buffer of len {} can fit {} validators which need {} bytes.",
                buffer_size,
                max_entries,
                needed_size,
            );

            let max_entries = Maintainers::maximum_entries(buffer_size);
            let needed_size = Maintainers::required_bytes(max_entries);
            assert!(
                needed_size <= buffer_size || max_entries == 0,
                "Buffer of len {} can fit {} maintainers which need {} bytes.",
                buffer_size,
                max_entries,
                needed_size,
            );
        }
    }

    #[test]
    fn test_validators_size() {
        let validator = get_instance_packed_len(&Validator::default()).unwrap();
        assert_eq!(validator, Validator::SIZE);
        let one_len = get_instance_packed_len(&Validators::new_fill_default(1)).unwrap();
        let two_len = get_instance_packed_len(&Validators::new_fill_default(2)).unwrap();
        assert_eq!(one_len, Validators::required_bytes(1));
        assert_eq!(two_len, Validators::required_bytes(2));
        assert_eq!(
            two_len - one_len,
            std::mem::size_of::<Pubkey>() + Validator::SIZE
        );
    }

    #[test]
    fn test_lido_constant_size() {
        // The minimal size of the struct is its size without any validators and
        // maintainers.
        let minimal = Lido::default();
        let mut data = Vec::new();
        BorshSerialize::serialize(&minimal, &mut data).unwrap();

        let num_entries = 0;
        let size_validators = Validators::required_bytes(num_entries);
        let size_maintainers = Maintainers::required_bytes(num_entries);

        assert_eq!(
            data.len() - size_validators - size_maintainers,
            LIDO_CONSTANT_SIZE
        );
    }

    #[test]
    fn test_lido_serialization_roundtrips() {
        use solana_sdk::borsh::try_from_slice_unchecked;

        let mut validators = Validators::new(10_000);
        validators
            .add(Pubkey::new_unique(), Validator::new(Pubkey::new_unique()))
            .unwrap();
        let maintainers = Maintainers::new(1);
        let lido = Lido {
            lido_version: 0,
            manager: Pubkey::new_unique(),
            st_sol_mint: Pubkey::new_unique(),
            exchange_rate: ExchangeRate {
                computed_in_epoch: 11,
                sol_balance: Lamports(13),
                st_sol_supply: StLamports(17),
            },
            sol_reserve_account_bump_seed: 1,
            stake_authority_bump_seed: 2,
            mint_authority_bump_seed: 3,
            rewards_withdraw_authority_bump_seed: 4,
            reward_distribution: RewardDistribution {
                treasury_fee: 2,
                validation_fee: 3,
                developer_fee: 4,
                st_sol_appreciation: 7,
            },
            fee_recipients: FeeRecipients {
                treasury_account: Pubkey::new_unique(),
                developer_account: Pubkey::new_unique(),
            },
            metrics: Metrics::new(),
            validators: validators,
            maintainers: maintainers,
        };
        let mut data = Vec::new();
        BorshSerialize::serialize(&lido, &mut data).unwrap();

        let lido_restored = try_from_slice_unchecked(&data[..]).unwrap();
        assert_eq!(lido, lido_restored);
    }

    #[test]
    fn test_exchange_when_balance_and_supply_are_zero() {
        let rate = ExchangeRate {
            computed_in_epoch: 0,
            sol_balance: Lamports(0),
            st_sol_supply: StLamports(0),
        };
        assert_eq!(rate.exchange_sol(Lamports(123)), Ok(StLamports(123)));
    }

    #[test]
    fn test_exchange_when_rate_is_one_to_two() {
        let rate = ExchangeRate {
            computed_in_epoch: 0,
            sol_balance: Lamports(2),
            st_sol_supply: StLamports(1),
        };
        // If every stSOL is worth 1 SOL, I should get half my SOL amount in stSOL.
        assert_eq!(rate.exchange_sol(Lamports(44)), Ok(StLamports(22)));
    }

    #[test]
    fn test_exchange_when_one_balance_is_zero() {
        // This case can occur when we donate some SOL to Lido, instead of
        // depositing it. There will not be any stSOL, but there will be SOL.
        // In this case it doesn't matter which exchange rate we use, the first
        // deposits will mint some stSOL, and that stSOL will own all of the
        // pool. The rate we choose is only nominal, it controls the initial
        // stSOL:SOL rate, and we choose it to be 1:1.
        let rate = ExchangeRate {
            computed_in_epoch: 0,
            sol_balance: Lamports(100),
            st_sol_supply: StLamports(0),
        };
        assert_eq!(rate.exchange_sol(Lamports(123)), Ok(StLamports(123)));

        // This case should not occur in the wild, but in any case, use a 1:1 rate here too.
        let rate = ExchangeRate {
            computed_in_epoch: 0,
            sol_balance: Lamports(0),
            st_sol_supply: StLamports(100),
        };
        assert_eq!(rate.exchange_sol(Lamports(123)), Ok(StLamports(123)));
    }

    #[test]
    fn test_exchange_sol_to_st_sol_to_sol_roundtrips() {
        // There are many cases where depositing some amount of SOL and then
        // exchanging it back, does not actually roundtrip. There can be small
        // losses due to integer arithmetic rounding, but there can even be large
        // losses, if the sol_balance and st_sol_supply are very different. For
        // example, if sol_balance = 10, st_sol_supply = 1, then if you deposit
        // 9 Lamports, you are entitled to 0.1 stLamports, which gets rounded
        // down to 0, and you lose your full 9 Lamports.
        // So here we test a few of those cases as a sanity check, but it's not
        // a general roundtripping test.
        let rate = ExchangeRate {
            computed_in_epoch: 0,
            sol_balance: Lamports(100),
            st_sol_supply: StLamports(50),
        };
        let sol_1 = Lamports(10);
        let st_sol = rate.exchange_sol(sol_1).unwrap();
        let sol_2 = rate.exchange_st_sol(st_sol).unwrap();
        assert_eq!(sol_2, sol_1);

        // In this case, one Lamport is lost in a rounding error, because
        // `amount * st_sol_supply` is not a multiple of `sol_balance`.
        let rate = ExchangeRate {
            computed_in_epoch: 0,
            sol_balance: Lamports(110_000),
            st_sol_supply: StLamports(100_000),
        };
        let sol_1 = Lamports(1_000);
        let st_sol = rate.exchange_sol(sol_1).unwrap();
        let sol_2 = rate.exchange_st_sol(st_sol).unwrap();
        assert_eq!(sol_2, Lamports(999));
    }

    #[test]
    fn test_lido_for_deposit_wrong_mint() {
        let mut lido = Lido::default();
        lido.st_sol_mint = Pubkey::new_unique();

        let pubkey = Pubkey::new_unique();
        let mut lamports = 100;
        let mut data = [0_u8];
        let is_signer = false;
        let is_writable = false;
        let owner = spl_token::id();
        let executable = false;
        let rent_epoch = 1;
        let fake_mint_account = AccountInfo::new(
            &pubkey,
            is_signer,
            is_writable,
            &mut lamports,
            &mut data,
            &owner,
            executable,
            rent_epoch,
        );
        let result = lido.check_mint_is_st_sol_mint(&fake_mint_account);

        let expected_error: ProgramError = LidoError::InvalidStSolAccount.into();
        assert_eq!(result, Err(expected_error));
    }

    #[test]
    fn test_get_sol_balance() {
        use std::cell::RefCell;
        use std::rc::Rc;

        let rent = &Rent::default();
        let mut lido = Lido::default();
        let key = Pubkey::default();
        let mut amount = rent.minimum_balance(0);
        let mut reserve_account =
            AccountInfo::new(&key, true, true, &mut amount, &mut [], &key, false, 0);

        assert_eq!(
            lido.get_sol_balance(&rent, &reserve_account),
            Ok(Lamports(0))
        );

        let mut new_amount = rent.minimum_balance(0) + 10;
        reserve_account.lamports = Rc::new(RefCell::new(&mut new_amount));

        assert_eq!(
            lido.get_sol_balance(&rent, &reserve_account),
            Ok(Lamports(10))
        );

        lido.validators.maximum_entries = 1;
        lido.validators
            .add(Pubkey::new_unique(), Validator::new(Pubkey::new_unique()))
            .unwrap();
        lido.validators.entries[0].entry.stake_accounts_balance = Lamports(37);
        assert_eq!(
            lido.get_sol_balance(&rent, &reserve_account),
            Ok(Lamports(10 + 37))
        );

        lido.validators.entries[0].entry.stake_accounts_balance = Lamports(u64::MAX);

        assert_eq!(
            lido.get_sol_balance(&rent, &reserve_account),
            Err(LidoError::CalculationFailure)
        );

        let mut new_amount = u64::MAX;
        reserve_account.lamports = Rc::new(RefCell::new(&mut new_amount));
        // The amount here is more than the rent exemption that gets discounted
        // from the reserve, causing an overflow.
        lido.validators.entries[0].entry.stake_accounts_balance = Lamports(5_000_000);

        assert_eq!(
            lido.get_sol_balance(&rent, &reserve_account),
            Err(LidoError::CalculationFailure)
        );
    }

    #[test]
    fn test_get_st_sol_supply() {
        use solana_program::program_option::COption;

        let mint = Mint {
            mint_authority: COption::None,
            supply: 200_000,
            decimals: 9,
            is_initialized: true,
            freeze_authority: COption::None,
        };
        let mut data = [0_u8; 128];
        mint.pack_into_slice(&mut data);

        let mut lido = Lido::default();
        let mint_address = Pubkey::default();
        let mut amount = 0;
        let is_signer = false;
        let is_writable = false;
        let executable = false;
        let rent_epoch = 0;
        let st_sol_mint = AccountInfo::new(
            &mint_address,
            is_signer,
            is_writable,
            &mut amount,
            &mut data,
            &mint_address,
            executable,
            rent_epoch,
        );

        lido.st_sol_mint = mint_address;

        assert_eq!(
            lido.get_st_sol_supply(&st_sol_mint),
            Ok(StLamports(200_000)),
        );

        lido.validators.maximum_entries = 1;
        lido.validators
            .add(Pubkey::new_unique(), Validator::new(Pubkey::new_unique()))
            .unwrap();
        lido.validators.entries[0].entry.fee_credit = StLamports(37);
        assert_eq!(
            lido.get_st_sol_supply(&st_sol_mint),
            Ok(StLamports(200_000 + 37))
        );

        lido.st_sol_mint = Pubkey::new_unique();

        assert_eq!(
            lido.get_st_sol_supply(&st_sol_mint),
            Err(LidoError::InvalidStSolAccount.into())
        );
    }

    #[test]
    fn test_split_reward() {
        let mut spec = RewardDistribution {
            treasury_fee: 3,
            validation_fee: 2,
            developer_fee: 1,
            st_sol_appreciation: 0,
        };

        assert_eq!(
            // In this case the amount can be split exactly,
            // there is no remainder.
            spec.split_reward(Lamports(600), 1).unwrap(),
            Fees {
                treasury_amount: Lamports(300),
                reward_per_validator: Lamports(200),
                developer_amount: Lamports(100),
                st_sol_appreciation_amount: Lamports(0),
            },
        );

        assert_eq!(
            // In this case the amount cannot be split exactly, all fees are
            // rounded down.
            spec.split_reward(Lamports(1_000), 4).unwrap(),
            Fees {
                treasury_amount: Lamports(500),
                reward_per_validator: Lamports(83),
                developer_amount: Lamports(166),
                st_sol_appreciation_amount: Lamports(2),
            },
        );

        // If we use 3%, 2%, 1% fee, and the remaining 94% go to stSOL appreciation,
        // we should see 3%, 2%, and 1% fee.
        spec.st_sol_appreciation = 94;
        assert_eq!(
            spec.split_reward(Lamports(100), 1).unwrap(),
            Fees {
                treasury_amount: Lamports(3),
                reward_per_validator: Lamports(2),
                developer_amount: Lamports(1),
                st_sol_appreciation_amount: Lamports(94),
            },
        );

        let spec_coprime = RewardDistribution {
            treasury_fee: 17,
            validation_fee: 23,
            developer_fee: 19,
            st_sol_appreciation: 0,
        };
        assert_eq!(
            spec_coprime.split_reward(Lamports(1_000), 1).unwrap(),
            Fees {
                treasury_amount: Lamports(288),
                reward_per_validator: Lamports(389),
                developer_amount: Lamports(322),
                st_sol_appreciation_amount: Lamports(1),
            },
        );
    }
    #[test]
    fn test_n_val() {
        let n_validators: u64 = 10_000;
        let size =
            get_instance_packed_len(&Validators::new_fill_default(n_validators as u32)).unwrap();

        assert_eq!(Validators::maximum_entries(size) as u64, n_validators);
    }

    #[test]
    fn test_version_serialise() {
        use solana_sdk::borsh::try_from_slice_unchecked;

        for i in 0..=255 {
            let lido = Lido {
                lido_version: i,
                ..Lido::default()
            };
            let mut res: Vec<u8> = Vec::new();
            BorshSerialize::serialize(&lido, &mut res).unwrap();

            assert_eq!(res[0], i);

            let lido_recovered = try_from_slice_unchecked(&res[..]).unwrap();
            assert_eq!(lido, lido_recovered);
        }
    }
}<|MERGE_RESOLUTION|>--- conflicted
+++ resolved
@@ -613,11 +613,7 @@
     /// Seeds for inactive stake accounts.
     pub unstake_seeds: SeedRange,
 
-<<<<<<< HEAD
-    /// Sum of the balances of the stake accounts.
-=======
     /// Sum of the balances of the stake accounts and unstake accounts.
->>>>>>> 80875cd2
     pub stake_accounts_balance: Lamports,
 
     /// Sum of the balances of the unstake accounts.
