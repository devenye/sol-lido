--- conflicted
+++ resolved
@@ -76,7 +76,7 @@
             is_signer: false,
             is_writable: false,
         },
-        pub stsol_reserve_account {
+        pub st_sol_reserve_account {
             is_signer: false,
             is_writable: true, // Writable because we need to initialize it.
         },
@@ -173,68 +173,16 @@
 }
 
 accounts_struct! {
-<<<<<<< HEAD
-    SellRewardsAccountsMeta, SellRewardsAccountsInfo {
-=======
     WithdrawAccountsMeta, WithdrawAccountsInfo {
->>>>>>> e5ce4266
         pub anker {
             is_signer: false,
             is_writable: false,
         },
-<<<<<<< HEAD
-=======
         // For reading the stSOL/SOL exchange rate.
->>>>>>> e5ce4266
         pub solido {
             is_signer: false,
             is_writable: false,
         },
-<<<<<<< HEAD
-        // Needs to be writable so we can sell stSOL.
-        pub stsol_reserve_account {
-            is_signer: false,
-            is_writable: true, // Needed to swap tokens.
-        },
-        pub b_sol_mint {
-            is_signer: false,
-            is_writable: false,
-        },
-
-        // Accounts for token swap
-        pub pool {
-            is_signer: false,
-            is_writable: false,
-        },
-        pub st_sol_token {
-            is_signer: false,
-            is_writable: true, // Needed to swap tokens.
-        },
-        pub ust_token {
-            is_signer: false,
-            is_writable: true, // Needed to swap tokens.
-        },
-        pub pool_mint {
-            is_signer: false,
-            is_writable: true, // Needed to swap tokens.
-        },
-        pub st_sol_mint {
-            is_signer: false,
-            is_writable: false,
-        },
-        pub ust_mint {
-            is_signer: false,
-            is_writable: false,
-        },
-        pub pool_fee_account {
-            is_signer: false,
-            is_writable: true, // Needed to swap tokens.
-        },
-        pub token_pool_authority {
-            is_signer: false,
-            is_writable: false,
-        },
-=======
         // SPL token account that holds the bSOL to return.
         pub from_b_sol_account {
             is_signer: false,
@@ -257,25 +205,10 @@
             is_writable: true, // We will decrease its balance.
         },
         // Owner of Anker's reserve, a program-derived address.
->>>>>>> e5ce4266
         pub reserve_authority {
             is_signer: false,
             is_writable: false,
         },
-<<<<<<< HEAD
-        pub rewards_destination {
-            is_signer: false,
-            is_writable: true, // Needed to swap tokens.
-        },
-
-        const spl_token = spl_token::id(),
-        const spl_token_swap = spl_token_swap::id(),
-    }
-}
-
-pub fn sell_rewards(program_id: &Pubkey, accounts: &SellRewardsAccountsMeta) -> Instruction {
-    let data = AnkerInstruction::SellRewards;
-=======
         pub b_sol_mint {
             is_signer: false,
             is_writable: true, // Burning bSOL changes the supply, which is stored in the mint.
@@ -290,10 +223,85 @@
     amount: BLamports,
 ) -> Instruction {
     let data = AnkerInstruction::Withdraw { amount };
->>>>>>> e5ce4266
     Instruction {
         program_id: *program_id,
         accounts: accounts.to_vec(),
         data: data.to_vec(),
     }
+}
+
+accounts_struct! {
+    SellRewardsAccountsMeta, SellRewardsAccountsInfo {
+        pub anker {
+            is_signer: false,
+            is_writable: false,
+        },
+        pub solido {
+            is_signer: false,
+            is_writable: false,
+        },
+        // Needs to be writable so we can sell stSOL.
+        pub st_sol_reserve_account {
+            is_signer: false,
+            is_writable: true, // Needed to swap tokens.
+        },
+        pub b_sol_mint {
+            is_signer: false,
+            is_writable: false,
+        },
+
+        // Accounts for token swap
+        pub pool {
+            is_signer: false,
+            is_writable: false,
+        },
+        pub st_sol_token {
+            is_signer: false,
+            is_writable: true, // Needed to swap tokens.
+        },
+        pub ust_token {
+            is_signer: false,
+            is_writable: true, // Needed to swap tokens.
+        },
+        pub pool_mint {
+            is_signer: false,
+            is_writable: true, // Needed to swap tokens.
+        },
+        pub st_sol_mint {
+            is_signer: false,
+            is_writable: false,
+        },
+        pub ust_mint {
+            is_signer: false,
+            is_writable: false,
+        },
+        pub pool_fee_account {
+            is_signer: false,
+            is_writable: true, // Needed to swap tokens.
+        },
+        pub token_pool_authority {
+            is_signer: false,
+            is_writable: false,
+        },
+        pub reserve_authority {
+            is_signer: false,
+            is_writable: false,
+        },
+        pub rewards_destination {
+            is_signer: false,
+            is_writable: true, // Needed to swap tokens.
+        },
+
+        const spl_token = spl_token::id(),
+        const spl_token_swap = spl_token_swap::id(),
+    }
+}
+
+pub fn sell_rewards(program_id: &Pubkey, accounts: &SellRewardsAccountsMeta) -> Instruction {
+    let data = AnkerInstruction::SellRewards;
+    Instruction {
+        program_id: *program_id,
+        accounts: accounts.to_vec(),
+        data: data.to_vec(),
+    }
 }